--- conflicted
+++ resolved
@@ -6,13 +6,8 @@
 from pavilion import module_wrapper
 from pavilion import utils
 from pavilion.module_actions import ModuleAction
-<<<<<<< HEAD
-
-
-=======
-
-
->>>>>>> 5d4ddb88
+
+
 # Class to allow for scripts to be written for other modules.
 # Typically, this will be used to write bash or batch scripts.
 
